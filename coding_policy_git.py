#!/usr/bin/env python

"""\
This script is used for checking commits and files against the Linden coding policy.

To use with git commit hooks:
- From your repo, run the git-hooks/install script. This will create pre-commit and commit-msg hooks that refer to this script.
- Install any necessary python modules via pip. "pip -r git-hooks/requirements.txt" should pick up any that are needed.
- Run "git commit" as usual.

To use to check some or all files manually:
coding_policy_git.py [--policy opensource|proprietary] [--pre-commit] [--all_files] [file...]
--policy specifies the policy to use. Defaults to opensource. If not specified by by --policy and a .git_hooks_policy file is found in repo root, we will use the contents of that as the policy.
--all_files will check all managed files in the current working tree
Any arguments at the end are treated as individual file names to check
"""
from __future__ import print_function

license = """\

$LicenseInfo:firstyear=2020&license=viewerlgpl$
Second Life Viewer Source Code
Copyright (C) 2020, Linden Research, Inc.

This library is free software; you can redistribute it and/or
modify it under the terms of the GNU Lesser General Public
License as published by the Free Software Foundation;
version 2.1 of the License only.

This library is distributed in the hope that it will be useful,
but WITHOUT ANY WARRANTY; without even the implied warranty of
MERCHANTABILITY or FITNESS FOR A PARTICULAR PURPOSE.  See the GNU
Lesser General Public License for more details.

You should have received a copy of the GNU Lesser General Public
License along with this library; if not, write to the Free Software
Foundation, Inc., 51 Franklin Street, Fifth Floor, Boston, MA  02110-1301  USA

Linden Research, Inc., 945 Battery Street, San Francisco, CA  94111  USA
$/LicenseInfo$
"""

import os
import sys
try:
    from git import Repo, Git # requires the gitpython package
except ImportError:
    print("this script requires the gitpython package")
    sys.exit(1)

import argparse
import chardet
import itertools
import re

# From mercurial.utils.stringutil. This is not a great binary checker
# but seems to work well enough in our environment.
def binary(s):
    """return true if a string is binary data"""
    # in Python 3, 'in' requires same type on both sides: bytes or str
    return bool(s) and ((b'\0' if isinstance(s, bytes) else '\0') in s)

# ANSI escape sequences for colored text, from https://stackoverflow.com/questions/287871
class bcolors(object):
    HEADER = '\033[95m'
    OKBLUE = '\033[94m'
    OKGREEN = '\033[92m'
    WARNING = '\033[93m'
    FAIL = '\033[91m'
    ENDC = '\033[0m'
    BOLD = '\033[1m'
    UNDERLINE = '\033[4m'

# From coding_policy.py

failure_message = '''
** For details of the Linden Lab coding standards and how to
** fix the problems with your changes, please refer to
** https://wiki.secondlife.com/wiki/Coding_Standard
'''
success_message = 'Coding policies PASS\n'

checking_message = 'Checking Linden Lab %s coding policies...\n'
not_checking_message = 'This repo is not subject to Linden Lab coding policy checks\n'

# --------------------------- Policy check helpers ---------------------------
def rx(regexp):
    """
    Given regular expression 'regexp', compile it and return a
    predicate(string) function that returns whether that string matches the
    compiled regexp. The re.search() function is used, which means the match
    is not anchored, which means the regexp need not start with '.*'. To
    anchor the match to the start of the string, prepend '^' to your regexp.

    Intended usage is for the predicate argument of the validation decorator.
    If the predicate you want is to match the pathname of the file being tested
    against a particular regexp, pass rx(r'your regexp') as the callable.
    """
    compiled = re.compile(regexp)
    return lambda string: bool(compiled.search(string, re.IGNORECASE))

def raw(data_bytes, **kwds):
    """
    no-op decoder for validations that want raw binary data from file
    """
    return data_bytes

def maybe_text(data_bytes, **kwds):
    """
    decoder for use when a file might be binary or might be text in some
    encoding yet to be determined

    n.b. If a decoder returns None, checker.check_file() skips the policy
    function call.
    """
    if binary(data_bytes):
        # if we already think it's a binary file, don't bother trying to decode
        return None

    try:
        # chardet makes guesses -- sometimes it guesses wrong about files we
        # know should be UTF-8
        return data_bytes.decode('utf8')
    except UnicodeDecodeError as err:
        pass

    # UTF-8 didn't work, let chardet take a swing at it
    coding = chardet.detect(data_bytes)
    if not coding['encoding']:
        # if chardet can't figure out what kind of file it is, probably binary
        return None
    # but if chardet thinks it has figured out the encoding, try that
    return data_bytes.decode(coding['encoding'], **kwds)

def utf8(data_bytes, **kwds):
    """
    UTF-8 decoder for validations that want ordinary decoded text

    n.b. the 'utf8' codec leaves '\r\n' unchanged, unlike open(mode='r')
    """
    return data_bytes.decode('utf8', **kwds)

def utf16(data_bytes, **kwds):
    """
    UTF-16 decoder for validations against UTF16 files, e.g. NSIS source

    n.b. the 'utf16' codec knows enough to skip initial BOM header bytes
    """
    return data_bytes.decode('utf16', **kwds)

class validation(object):
    """
    Decorator to register a validation function in a particular policy
    collection with a particular predicate function.

    Example usage:

    @validation(common_policies, rx(r'\.xml$'))
    def valid_xml(path, data):
        ...

    registers valid_xml() in the common_policies list with a predicate
    function that matches the file's pathanme against the specified regular
    expression.

    Also pass (e.g.) decoder=raw or decoder=utf16 for validation functions
    that want the file data in some alternative form.
    """
    def __init__(self, policies, predicate, decoder=utf8):
        self.policies  = policies
        self.predicate = predicate
        self.decoder   = decoder

    def __call__(self, func):
        # each policies list consists of (predicate, decoder, function) triples
        self.policies.append((self.predicate, self.decoder, func))
        return func

# ------------------------- Policy check registries --------------------------
common_policies = []
proprietary_policies = []
opensource_policies = []

# ================ Start of rule selector methods ================

def is_windows_only_file(name) :
    return (name.endswith('.bat')
            or name.endswith('.vcxproj')
            or name.endswith('.sln')
            or re.search('/(windows|vstool)/', name)
            )

def last_line_should_have_eol(name) :
    return re.search(r'.*\.(?:cpp|[ch]|py|glsl|cmake|txt)$', name) \
           and not name.endswith('.lproj/language.txt')

# ================ End of rule selector methods ================

# ================ Start of policy check methods ================

@validation(common_policies, lambda p: not is_windows_only_file(p), decoder=maybe_text)
def unix_line_endings(path, data):
    if '\r\n' in data:
        yield 'Windows line endings found'

@validation(common_policies, is_windows_only_file, decoder=maybe_text)
def windows_line_endings(path, data):
    if re.search('(?<!\r)\n', data, re.MULTILINE):
        yield 'Unix line endings found'

@validation(common_policies, rx(r'\.(?:cpp|[ch]|py|glsl)$'))
def copyright_needed(path, data):
    if 'Copyright' not in data:
        yield 'no copyright notice'

@validation(common_policies, rx(r'\.(?:cpp|[ch])$'))
def no_trigraphs(path, data):
    found_trigraphs=re.findall(r"\?\?[=/')!<>-]", data)
    if found_trigraphs:
        found={}
        for tri in found_trigraphs:
            if tri not in found:
                found[tri] = 1
            else:
                found[tri] = found[tri] + 1
        details=""
        for tri, occurs in found.items():
            if occurs == 1:
                details=details + "\n [%s] 1 occurrence" % tri
            else:
                details=details + "\n [%s] %d occurrences" % (tri, occurs)
        yield 'contains trigraph; see https://wiki.secondlife.com/wiki/Coding_Standard#Trigraphs'+details

@validation(proprietary_policies, rx(r'\.(?:cpp|[ch]|py|glsl|sh|bat|pl)$'))
def license_needed(path, data):
    if '$License' not in data:
        yield 'no license notice'

@validation(opensource_policies, rx(r'\.(?:cpp|[ch]|py|glsl)$'))
def open_license_needed(path, data):
    if not re.search(r"\$LicenseInfo:[^$]*\blicense=(lgpl|viewerlgpl|bsd|mit)\b", data, re.IGNORECASE):
        yield 'no open source license notice'

@validation(common_policies, rx(r'(?:\.(?:py|cmake)|CMakeLists.txt)$'))
def tabs_forbidden(path, data):
    if '\t' not in data:
        return
    found=0
    for line in data.splitlines():
        if '\t' in line:
            found += 1
    yield '%d lines with tab characters found' % found

@validation(common_policies, rx(r'(^[Mm]akefile|\.make)$'))
def leading_tabs_required(path, data):
    any_leading_space = r'^\t* +\t*'
    if any_leading_space not in data:
        return
    i = 1
    for line in data.splitlines():
        if re.match(any_leading_space, line) is not None:
            yield i, 'spaces found instead of tab'
        i += 1

# Mercurial-specific, not clear whether it needs to be handled with git
def windows_friendly_path(path, data):
    if re.search('^.hg',path) :
        # Mercurial takes care of these on its own
        return
    lpath = path.lower()
    if hasattr(store,'_auxencode') :
        # hg > 1.6
        # Note: as of this changelist for the mercurial API:
        # http://www.selenic.com/repo/hg/rev/81a033bb29bc, which was part of HG 2.4,
        # _auxencode accepts an array of strings (the path 'parts') and returns the
        # same.  This change was apparently not publicly documented, but since we're
        # actually using a "private" method, it's really not their issue.
        if hasattr(store, "_winres3"):
            # hg >= 2.4
            rpath = '/'.join(store._auxencode(lpath.split('/'), True))
        else:
            # hg 1.6 < r < 2.4
            rpath = store._auxencode(lpath,True)
    else :
        # hg <= 1.6
        rpath = store.auxencode(lpath)
    if rpath != lpath:
        yield 'pathname is not safe for use on Windows systems ("%s" vs "%s")' % (rpath,lpath)

@validation(common_policies, last_line_should_have_eol)
def last_line_ends_with_eol(path, data):
    if data and data[-1] != '\n':
        yield 'last line does not end with EOL'

@validation(common_policies, rx(r'\.xml$'))
def valid_xml(path, data):
    import xml.etree.ElementTree as parser
    # We don't yet try to validate against a DTD, merely to ensure
    # that an XML file isn't completely insane.
    try :
        root = parser.fromstring(data)
    except parser.ParseError as parse_error :
       yield 'invalid XML: %s' % parse_error.msg 

# llsd.parse() expects bytes, not str
@validation(common_policies, rx(r'\.xml$'), decoder=raw)
def valid_llsd(path, data):
    import xml.etree.ElementTree as parser
    try :
        root = parser.fromstring(data)
    except Exception as parse_error :
        return # don't duplicate the error from the valid_xml hook
    if root.tag == 'llsd':
        try:
            from llbase import llsd
        except ImportError:
            yield "this hook requires llsd from the llbase python package"
            return
        try:
            llsd.parse(data)
        except Exception as e:
            yield "error parsing llsd: %s\n" % e

# ================ End of policy check methods ================


# ================ Start of policy control variables ================

# maps the --policy argument, or third column of the repo_roots table below,
# to one of the policy lists above
policy_map = {
    'proprietary' : proprietary_policies + common_policies,
    'opensource' : opensource_policies + common_policies,
    }

# (Following is old hg-based code, not currently supported)
#
# We identify a repository that is subject to checking by whitelist,
# based on the ID of the first changeset in that repository.  Here's a
# simple way to obtain the necessary changeset ID:
#
#   hg log -r0 --template '{node}\n'
#
# Note that this lookup can be overridden (see repo_policy_name below)
repo_roots = (
    # format: ('helpful description', 'changeset ID', 'policy')

    # FIXME: hg repos. Won't work as-is, need to update the ids once these are ported
    ('autobuild', '150af56aeda147f2bcaf2058cc591446c62a60b1', 'opensource'),
    ('convexdecomposition', '15eca2f72654f693292c0473b910d0b75f5c63e8', 'proprietary'),
    ('convexdecompositionstub', '4522adf7908d480e4773be7811429419c951fac8', 'opensource'),
    ('internal indra', '01da24a6ed088e1519f98a56f03bf7e5d270a552', 'proprietary'),
    ('viewer-development', '003dd9461bfa479049afcc34545ab3431b147c7c', 'opensource'),
    ('llphysicsextensions', '8b92acd6e747b81af331159b36e7ae91c7725f59', 'proprietary'),

    # git repos
    ('indra-server', '137f6caec9396a8bae02ec421e14106fb7232338', 'proprietary'),
    ('viewer', '420b91db29485df39fd6e724e782c449158811cb', 'opensource'),
    )

# ================ End of policy control variables ================

# checker - this class actually runs each applicable policy check
class checker(object):
    def __init__(self, ui, tip, policies):
        self.ui = ui
        self.tip = tip
        self.policies = policies
        self.violations = 0
        self.seen = set()
    
    def check_file(self, f, data) :
        # 'data' is bytes
        self.ui.debug('  checking %s' % f)

        # Typically, more than one policy function specifies the same decoder.
        # Cache decoded results here so we don't have to keep passing 'data'
        # through the same decoder function over and over again. (See also
        # functools.lru_cache, available only in Python 3.)
        cache = {}

        for predicate, decoder, policy in self.policies:
            name = policy.__name__
            # predicate is a callable
            if not predicate(f.lower()):
                continue

            decode_errs = []
            # have we already run this decoder?
            try:
                decoded = cache[decoder.__name__]
            except KeyError:
                try:
                    decoded = decoder(data)
                except Exception as err:
                    # If we can't decode file content according to the policy
                    # function's specified decoder, capture that error.
                    decode_errs = [(f, ('%s: %s' % (err.__class__.__name__, err)))]
                    # but then retry, suppressing the error so we can still
                    # run the policy check
                    decoded = decoder(data, errors='replace')

                # either way, cache result for subsequent uses of same decoder
                cache[decoder.__name__] = decoded

            # 'decoded' might be None, meaning the decoder says to skip the
            # policy function
            generator = policy(f, decoded) if decoded else []

            self.ui.debug('    '+name)
            for violation in itertools.chain(decode_errs, generator):
                # Doesn't work with git; commit message not known during pre-commit check.
                #magic = 'warn-on-failure:' + name
                #warning = magic in desc
                self.violations += 1
                try:
                    line, violation = violation
                    msg = '%s:%d: %s' % (f, line, violation)
                except (TypeError, ValueError):
                    msg = '%s: %s' % (f, violation)
                if not msg.endswith('\n'):
                    msg += '\n'
                self.ui.warn(msg)

    def check_files(self, files):
        for f in files:
            try:
                # certain validations require reading the file as binary --
                # for instance, we can't detect '\r\n' line endings in text
                # mode ("r") because Python maps all such to plain '\n'
                with open(f,"rb") as fh:
                    data = fh.read()
            except Exception as err:
                self.ui.note("unable to read file %s: %s: %s" %
                             (f, err.__class__.__name__, err))
            else:
                self.check_file(f, data)
                
    def check_commit_msg(self, msg):
        # check for valid JIRA links
        found_jira = False
        if "merge" in msg.lower():
            # merges do not need to specify a JIRA
            return
        for m in re.finditer(r'([a-zA-Z]+)-(\d+)', msg):
            proj = m.group(1).upper()
            if not proj in valid_jira_projects:
                self.ui.warn("Commit message has unrecognized JIRA project %s (in %s)" % (proj, m.group()))
                self.violations += 1
            else:
                found_jira = True
        if not found_jira:
            self.ui.warn("Commit message contains no valid JIRAs")
            self.violations += 1

    def done(self):
        if self.violations:
            self.ui.warn("%d violations found" % (self.violations))
            self.ui.status(failure_message)
        else:
            self.ui.status(success_message)
        return self.violations

class checker_ui(object):
    def __init__(self):
        self.debug_flag = False
        pass
    def note(self,s):
        print(s)
    def debug(self,s):
        if self.debug_flag:
            print(s)
    def warn(self,s):
        print(bcolors.WARNING + s + bcolors.ENDC)
    def status(self,s):
        print(s)

def pre_commit_check(repo, ui, checker, policies):
    for d in repo.index.diff(repo.head.commit):
        if d.change_type in ['A','M', 'R']: # skip 'D' for delete
            filename = d.a_path
            data = d.a_blob.data_stream.read()
            change_type = d.change_type
            checker.check_file(filename, data)
    checker.done()

valid_jira_projects = "BUG,DRTVWR,DRTSIM,DRTAPP,DRTDS,DRTDB,DRTCONF,DOC,ESCALATE,SEC,SL,TOOL,WENG".split(",")

def usage():
    print(__doc__)

if __name__ == "__main__":

    parser = argparse.ArgumentParser(description="Linden coding policy checks")
    parser.add_argument("--pre-commit", action="store_true")
    parser.add_argument("--commit-msg")
    parser.add_argument("-d","--debug", action="store_true", default=False)
    parser.add_argument("--all_files", action="store_true")
    parser.add_argument("--policy")
    parser.add_argument("--usage", action="store_true")
    parser.add_argument("files", nargs="*")
    args = parser.parse_args()

    if args.debug:
        print("this is coding_policy_git", "args", sys.argv)

    if args.usage:
        usage()
        sys.exit(0)

    # find root of current repo
    cwd = os.getcwd()
    rootdir = Git(cwd).rev_parse("--show-toplevel")
    repo = Repo(rootdir)

    ui = checker_ui()
    ui.debug_flag = args.debug

    policy_name = None
    if args.policy:
        policy_name = args.policy
    if not policy_name:
        # check for .git_hooks_policy in repo root
        policy_file = os.path.join(repo.working_tree_dir,".git_hooks_policy")
        if os.path.isfile(policy_file):
            try:
                with open(policy_file,"r") as fh:
                    policy_name = fh.readline().split()[0]
                    print("read policy_name", policy_name)
<<<<<<< HEAD
            except (IOError, OSError) as err:
                print("Unable to read policy name from '%s': %s: %s" %
                      (policy_file, err.__class__.__name__, err))
=======
            except:
                print("Unable to read policy name from", policy_file)
    if not policy_name:
        # check for known repo using commit id
        for (name, commit_id, policy) in repo_roots:
            try:
                commit = repo.rev_parse(commit_id)
                print("match for name", name, "policy is", policy)
                policy_name = policy
            except:
                pass
    if not policy_name:
        print("no policy name found, assuming opensource")
        policy_name = "opensource"
>>>>>>> 8bd019b9

    if policy_name not in policy_map:
        ui.warn("unrecognized policy %s, known policies are: %s" % (args.policy, ", ".join(policy_map)))
        sys.exit(1)

    policies = policy_map[policy_name]

    if args.pre_commit:
        commit_checker = checker(ui, None, policies)
        pre_commit_check(repo, ui, commit_checker, policies)
        if commit_checker.violations:
            ui.warn("pre-commit check failed")
            sys.exit(1)

    if args.commit_msg:
        ui.debug("commit-msg check, file %s" % args.commit_msg)
        msg_checker = checker(ui, None, policies)
        with open(args.commit_msg,"r") as fh:
            msg = fh.read()
            msg_checker.check_commit_msg(msg)
            errs = msg_checker.done()
            if errs:
                ui.warn("commit-msg check failed")
                sys.exit(1)

    if args.all_files:
        # check all managed files in the current working tree
        ui.note("checking all managed files")
        g = Git(rootdir)
        files = g.ls_files().split("\n")
        files = [os.path.join(rootdir,f) for f in files]
        file_checker = checker(ui, None, policies)
        file_checker.check_files(files)
        file_checker.done()
        if file_checker.violations:
            ui.warn("--all_file check violations found: %d" % (file_checker.violations))
        
    if args.files:
        ui.note("checking files from command line " + ", ".join(args.files))
        file_checker = checker(ui, None, policies)
        file_checker.check_files(args.files)
        file_checker.done()
        if file_checker.violations:
            ui.warn("file check violations found: %d" % (file_checker.violations))
<|MERGE_RESOLUTION|>--- conflicted
+++ resolved
@@ -527,13 +527,9 @@
                 with open(policy_file,"r") as fh:
                     policy_name = fh.readline().split()[0]
                     print("read policy_name", policy_name)
-<<<<<<< HEAD
             except (IOError, OSError) as err:
                 print("Unable to read policy name from '%s': %s: %s" %
                       (policy_file, err.__class__.__name__, err))
-=======
-            except:
-                print("Unable to read policy name from", policy_file)
     if not policy_name:
         # check for known repo using commit id
         for (name, commit_id, policy) in repo_roots:
@@ -546,7 +542,6 @@
     if not policy_name:
         print("no policy name found, assuming opensource")
         policy_name = "opensource"
->>>>>>> 8bd019b9
 
     if policy_name not in policy_map:
         ui.warn("unrecognized policy %s, known policies are: %s" % (args.policy, ", ".join(policy_map)))
