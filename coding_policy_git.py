--- conflicted
+++ resolved
@@ -413,8 +413,7 @@
                     policy_name = fh.readline().split()[0]
                     print("read policy_name", policy_name)
             except:
-<<<<<<< HEAD
-                print "Unable to read policy name from", policy_file
+                print("Unable to read policy name from", policy_file)
     if not policy_name:
         # check for known repo using commit id
         for (name, commit_id, policy) in repo_roots:
@@ -427,9 +426,6 @@
     if not policy_name:
         print("no policy name found, assuming opensource")
         policy_name = "opensource"
-=======
-                print("Unable to read policy name from", policy_file)
->>>>>>> 7441efcc
 
     if policy_name not in policy_map:
         ui.warn("unrecognized policy %s, known policies are: %s" % (args.policy, ", ".join(policy_map)))
